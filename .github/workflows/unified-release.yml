name: Unified CI/CD

on:
  push:
    branches: [main, dev]
  pull_request:
    branches: [main, dev]
  workflow_dispatch:
    inputs:
      version_type:
        description: 'Version bump type'
        required: true
        default: 'patch'
        type: choice
        options:
          - patch
          - minor
          - major
      custom_version:
        description: 'Custom version (overrides version_type if provided)'
        required: false
      dry_run:
        description: 'Dry run (no commits, tags, or releases)'
        required: false
        default: false
        type: boolean

env:
  CARGO_TERM_COLOR: always
  RUST_BACKTRACE: 1
  RUSTFLAGS: "-D warnings"
  SCCACHE_CACHE_SIZE: 2G

permissions:
  contents: write
  packages: write

jobs:
  # Check code formatting
  fmt:
    name: Rustfmt
    runs-on: ubuntu-latest
    steps:
      - uses: actions/checkout@v4
      - uses: dtolnay/rust-toolchain@stable
        with:
          components: rustfmt
      - name: Check formatting
        run: cargo fmt --all -- --check

  # Run clippy on all targets
  clippy:
    name: Clippy
    runs-on: ubuntu-latest
    steps:
      - uses: actions/checkout@v4
      - uses: dtolnay/rust-toolchain@stable
        with:
          components: clippy
      - uses: Swatinem/rust-cache@v2
      - name: Install sccache
        uses: mozilla-actions/sccache-action@v0.0.9
      - name: Set RUSTC_WRAPPER
        run: echo "RUSTC_WRAPPER=sccache" >> $GITHUB_ENV
      - name: Install protobuf compiler
        run: |
          sudo apt-get update
          sudo apt-get install -y protobuf-compiler
      - name: Run clippy
        run: cargo clippy --all-targets --all-features -- -D warnings

  # Audit dependencies for security vulnerabilities
  audit:
    name: Security audit
    runs-on: ubuntu-latest
    steps:
      - uses: actions/checkout@v4
      - name: Clear RUSTC_WRAPPER
        run: echo "RUSTC_WRAPPER=" >> $GITHUB_ENV
      - uses: EmbarkStudios/cargo-deny-action@v2
        with:
          command: check advisories
          arguments: --all-features

  # Check license compliance
  license-check:
    name: License check
    runs-on: ubuntu-latest
    steps:
      - uses: actions/checkout@v4
      - name: Clear RUSTC_WRAPPER
        run: echo "RUSTC_WRAPPER=" >> $GITHUB_ENV
      - uses: EmbarkStudios/cargo-deny-action@v2
        with:
          command: check licenses
          arguments: --all-features

  # Run tests on all supported platforms
  test:
    name: Test ${{ matrix.os }}
    runs-on: ${{ matrix.os }}
    strategy:
      fail-fast: false
      matrix:
        os: [ubuntu-latest, macos-latest, windows-latest]
    steps:
      - uses: actions/checkout@v4
      - uses: dtolnay/rust-toolchain@stable
      - uses: Swatinem/rust-cache@v2
      - name: Install sccache (Linux/macOS)
        if: runner.os != 'Windows'
        uses: mozilla-actions/sccache-action@v0.0.9
      - name: Set RUSTC_WRAPPER (Linux/macOS)
        if: runner.os != 'Windows'
        run: echo "RUSTC_WRAPPER=sccache" >> $GITHUB_ENV
      - name: Set RUSTC_WRAPPER (Windows)
        if: runner.os == 'Windows'
        run: echo "RUSTC_WRAPPER=" >> $env:GITHUB_ENV
      - name: Install protobuf compiler (Ubuntu)
        if: runner.os == 'Linux'
        run: |
          sudo apt-get update
          sudo apt-get install -y protobuf-compiler
      - name: Install protobuf compiler (macOS)
        if: runner.os == 'macOS'
        run: brew install protobuf
      - name: Install protobuf compiler (Windows)
        if: runner.os == 'Windows'
        run: |
          choco install protoc
          echo "$env:ChocolateyInstall\lib\protoc\tools\bin" | Out-File -FilePath $env:GITHUB_PATH -Encoding utf8 -Append
      - name: Run tests
        run: cargo test --all-features --workspace

  # Release process - only runs on main branch or manual trigger
  release:
    name: Release
    needs: [fmt, clippy, audit, license-check, test]
    if: (github.ref == 'refs/heads/main' && github.event_name == 'push' && contains(github.event.head_commit.message, 'Merge pull request')) || github.event_name == 'workflow_dispatch'
    runs-on: ubuntu-latest
    outputs:
      new_version: ${{ env.NEW_VERSION }}
      is_dry_run: ${{ github.event.inputs.dry_run || 'false' }}
    steps:
      - name: Checkout
        uses: actions/checkout@v4
        with:
          fetch-depth: 0
          token: ${{ secrets.GITHUB_TOKEN }}
      
      - name: Set up Rust
        uses: dtolnay/rust-toolchain@stable
      
      - name: Install tools
        run: |
          cargo install cargo-edit
          cargo install git-cliff
      
      - name: Determine new version
        id: version
        run: |
          if [ "${{ github.event_name }}" = "workflow_dispatch" ]; then
            if [ -n "${{ github.event.inputs.custom_version }}" ]; then
              echo "NEW_VERSION=${{ github.event.inputs.custom_version }}" >> $GITHUB_ENV
            else
              # Get current version from Cargo.toml
              CURRENT_VERSION=$(grep -m 1 "version = " crates/zenobuf-core/Cargo.toml | sed 's/version = //g' | sed 's/"//g' | tr -d '[:space:]')
              
              # Split version into components
              IFS='.' read -r MAJOR MINOR PATCH <<< "$CURRENT_VERSION"
              
              # Bump version based on type
              if [ "${{ github.event.inputs.version_type }}" = "major" ]; then
                MAJOR=$((MAJOR + 1))
                MINOR=0
                PATCH=0
              elif [ "${{ github.event.inputs.version_type }}" = "minor" ]; then
                MINOR=$((MINOR + 1))
                PATCH=0
              else
                PATCH=$((PATCH + 1))
              fi
              
              NEW_VERSION="${MAJOR}.${MINOR}.${PATCH}"
              echo "NEW_VERSION=${NEW_VERSION}" >> $GITHUB_ENV
            fi
          else
            # For automatic releases from main branch, use patch version bump
            CURRENT_VERSION=$(grep -m 1 "version = " crates/zenobuf-core/Cargo.toml | sed 's/version = //g' | sed 's/"//g' | tr -d '[:space:]')
            
            # Split version into components
            IFS='.' read -r MAJOR MINOR PATCH <<< "$CURRENT_VERSION"
            
            # Bump patch version
            PATCH=$((PATCH + 1))
            
            NEW_VERSION="${MAJOR}.${MINOR}.${PATCH}"
            echo "NEW_VERSION=${NEW_VERSION}" >> $GITHUB_ENV
          fi
          echo "Version will be bumped to ${{ env.NEW_VERSION }}"
      
      - name: Update version in Cargo.toml files
        run: |
          # Update version in all Cargo.toml files
          find crates -name "Cargo.toml" -exec cargo set-version ${{ env.NEW_VERSION }} --manifest-path {} \;
      
      - name: Generate Changelog
        run: git-cliff --unreleased --tag v${{ env.NEW_VERSION }} > CHANGELOG.md
      
      - name: Commit changes and create tag
        if: ${{ github.event.inputs.dry_run != 'true' }}
        run: |
          git config user.name 'github-actions[bot]'
          git config user.email 'github-actions[bot]@users.noreply.github.com'
          git add CHANGELOG.md
          find crates -name "Cargo.toml" -exec git add {} \;
          git commit -m "chore(release): prepare for v${{ env.NEW_VERSION }}"
          git tag -a "v${{ env.NEW_VERSION }}" -m "Release v${{ env.NEW_VERSION }}"
          git push
          git push --tags

  # Build for all platforms
  build:
    name: Build ${{ matrix.platform.name }}
    needs: release
    if: ${{ needs.release.outputs.is_dry_run != 'true' }}
    runs-on: ${{ matrix.platform.os }}
    strategy:
      fail-fast: false
      matrix:
        platform:
          - name: Linux x86_64
            os: ubuntu-latest
            target: x86_64-unknown-linux-gnu
            cross: false

          - name: Linux ARM64
            os: ubuntu-latest
            target: aarch64-unknown-linux-gnu
            cross: true

          - name: macOS x86_64
            os: macos-latest
            target: x86_64-apple-darwin
            cross: false

          - name: macOS ARM64
            os: macos-latest
            target: aarch64-apple-darwin
            cross: false

          - name: Windows x86_64
            os: windows-latest
            target: x86_64-pc-windows-msvc
            cross: false

    steps:
      - uses: actions/checkout@v4
        with:
          ref: v${{ needs.release.outputs.new_version }}
      
      - uses: dtolnay/rust-toolchain@stable
        with:
          targets: ${{ matrix.platform.target }}
      
      - name: Install sccache (Linux/macOS)
        if: runner.os != 'Windows'
        uses: mozilla-actions/sccache-action@v0.0.9
      
      - name: Set RUSTC_WRAPPER (Linux/macOS)
        if: runner.os != 'Windows'
        run: echo "RUSTC_WRAPPER=sccache" >> $GITHUB_ENV
      
      - name: Set RUSTC_WRAPPER (Windows)
        if: runner.os == 'Windows'
        run: echo "RUSTC_WRAPPER=" >> $env:GITHUB_ENV
      
      - name: Install protobuf compiler (Ubuntu)
        if: runner.os == 'Linux'
        run: |
          sudo apt-get update
          sudo apt-get install -y protobuf-compiler
          echo "PROTOC=/usr/bin/protoc" >> $GITHUB_ENV
      
      - name: Install protobuf compiler (macOS)
        if: runner.os == 'macOS'
        run: brew install protobuf
      
      - name: Install protobuf compiler (Windows)
        if: runner.os == 'Windows'
        run: |
          choco install protoc
          echo "$env:ChocolateyInstall\lib\protoc\tools\bin" | Out-File -FilePath $env:GITHUB_PATH -Encoding utf8 -Append
      
      - name: Build with cargo
        if: ${{ !matrix.platform.cross }}
        run: cargo build --release --target ${{ matrix.platform.target }}
      
      - name: Build with cross
        if: ${{ matrix.platform.cross }}
        uses: houseabsolute/actions-rust-cross@v1
        with:
          command: build
          target: ${{ matrix.platform.target }}
          args: "--release"
        env:
          PROTOC: ${{ env.PROTOC }}
      
      - name: Upload artifacts
        uses: actions/upload-artifact@v4
        with:
          name: zenobuf-${{ matrix.platform.name }}
          path: |
            target/${{ matrix.platform.target }}/release/zenobuf-cli*
            !target/${{ matrix.platform.target }}/release/zenobuf-cli.d
            !target/${{ matrix.platform.target }}/release/zenobuf-cli.pdb
          if-no-files-found: error

  # Create GitHub release
  create-release:
    name: Create GitHub Release
    needs: [release, build]
    if: ${{ needs.release.outputs.is_dry_run != 'true' }}
    runs-on: ubuntu-latest
    permissions:
      contents: write
    steps:
      - uses: actions/checkout@v4
        with:
          ref: v${{ needs.release.outputs.new_version }}
          fetch-depth: 0
      
      - name: Download all artifacts
        uses: actions/download-artifact@v4
        with:
          path: artifacts
      
      - name: Display structure of downloaded files
        run: find artifacts -type f | sort
<<<<<<< HEAD

      - name: Prepare artifacts for upload
        run: |
          mkdir -p release-assets
          # Copy and rename artifacts to have consistent names
          find artifacts -type f -name "zenobuf-cli*" -not -name "*.d" -not -name "*.pdb" | while read file; do
            platform_dir=$(dirname "$file" | cut -d'/' -f2)
            if [[ "$file" == *".exe"* ]]; then
              cp "$file" "release-assets/zenobuf-cli-${platform_dir}.exe"
            else
              cp "$file" "release-assets/zenobuf-cli-${platform_dir}"
            fi
          done
          ls -la release-assets/

=======
      
>>>>>>> 8f55e800
      - name: Install git-cliff
        run: cargo install git-cliff
      
      - name: Generate Release Notes
        run: git-cliff --latest --strip header > release-notes.md
      
      - name: Create Release
        uses: softprops/action-gh-release@v2
        with:
          tag_name: v${{ needs.release.outputs.new_version }}
          name: Release v${{ needs.release.outputs.new_version }}
          body_path: release-notes.md
          files: release-assets/*
          draft: false
          prerelease: false
        env:
          GITHUB_TOKEN: ${{ secrets.GITHUB_TOKEN }}

  # Publish to crates.io
  publish:
    name: Publish to crates.io
    needs: [release, create-release]
    if: ${{ needs.release.outputs.is_dry_run != 'true' }}
    runs-on: ubuntu-latest
    steps:
      - uses: actions/checkout@v4
        with:
          ref: v${{ needs.release.outputs.new_version }}
      
      - uses: dtolnay/rust-toolchain@stable
      
      - name: Publish zenobuf-core
        run: |
          cd crates/zenobuf-core
          cargo publish --token ${{ secrets.CRATES_IO_TOKEN }}
      
      - name: Wait for crates.io to index
        run: sleep 30
      
      - name: Publish zenobuf-macros
        run: |
          cd crates/zenobuf-macros
          cargo publish --token ${{ secrets.CRATES_IO_TOKEN }}
      
      - name: Wait for crates.io to index
        run: sleep 30
      
      - name: Publish zenobuf-cli
        run: |
          cd crates/zenobuf-cli
          cargo publish --token ${{ secrets.CRATES_IO_TOKEN }}<|MERGE_RESOLUTION|>--- conflicted
+++ resolved
@@ -337,8 +337,6 @@
       
       - name: Display structure of downloaded files
         run: find artifacts -type f | sort
-<<<<<<< HEAD
-
       - name: Prepare artifacts for upload
         run: |
           mkdir -p release-assets
@@ -352,10 +350,6 @@
             fi
           done
           ls -la release-assets/
-
-=======
-      
->>>>>>> 8f55e800
       - name: Install git-cliff
         run: cargo install git-cliff
       
