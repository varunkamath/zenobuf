--- conflicted
+++ resolved
@@ -15,13 +15,8 @@
 zenoh = "1.4.0"
 clap = { version = "4", features = ["derive"] }
 tokio = { version = "1", features = ["full"] }
-<<<<<<< HEAD
 console = "0.16"
-indicatif = "0.17"
-=======
-console = "0.15"
 indicatif = "0.18"
->>>>>>> 1d762ac4
 serde = { version = "1", features = ["derive"] }
 serde_json = "1"
 tracing = "0.1"
