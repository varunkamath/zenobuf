--- conflicted
+++ resolved
@@ -7,13 +7,8 @@
 license = "MIT OR Apache-2.0"
 
 [dependencies]
-<<<<<<< HEAD
-zenobuf-core = { path = "../zenobuf-core", version = "0.2" }
-zenoh = "1.3.3"
-=======
 zenobuf-core = { path = "../zenobuf-core", version = "0.2.4" }
 zenoh = "1.3.4"
->>>>>>> 93cd7c66
 clap = { version = "4", features = ["derive"] }
 tokio = { version = "1", features = ["full"] }
 console = "0.15"
