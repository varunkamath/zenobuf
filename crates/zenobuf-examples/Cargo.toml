[package]
name = "zenobuf-examples"
version = "0.2.4"
edition = "2021"
authors = ["Zenobuf Team"]
description = "Example applications for the Zenobuf framework"
license = "MIT OR Apache-2.0"

[dependencies]
<<<<<<< HEAD
zenobuf-core = { path = "../zenobuf-core", version = "0.2" }
zenobuf-macros = { path = "../zenobuf-macros", version = "0.2" }
=======
zenobuf-core = { path = "../zenobuf-core", version = "0.2.4" }
zenobuf-macros = { path = "../zenobuf-macros", version = "0.2.4" }
>>>>>>> 93cd7c66
prost = "0.13.5"
tokio = { version = "1", features = ["full"] }
serde = { version = "1", features = ["derive"] }
serde_json = "1"
tracing = "0.1"
tracing-subscriber = "0.3"

[build-dependencies]
prost-build = "0.13.5"<|MERGE_RESOLUTION|>--- conflicted
+++ resolved
@@ -7,13 +7,8 @@
 license = "MIT OR Apache-2.0"
 
 [dependencies]
-<<<<<<< HEAD
-zenobuf-core = { path = "../zenobuf-core", version = "0.2" }
-zenobuf-macros = { path = "../zenobuf-macros", version = "0.2" }
-=======
 zenobuf-core = { path = "../zenobuf-core", version = "0.2.4" }
 zenobuf-macros = { path = "../zenobuf-macros", version = "0.2.4" }
->>>>>>> 93cd7c66
 prost = "0.13.5"
 tokio = { version = "1", features = ["full"] }
 serde = { version = "1", features = ["derive"] }
